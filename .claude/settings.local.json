{
  "permissions": {
    "allow": [
      "Bash(git init:*)",
      "Bash(git branch:*)",
      "Bash(gh repo create:*)",
      "Bash(git add:*)",
      "Bash(git commit:*)",
      "Bash(git remote add:*)",
      "Bash(git push:*)",
      "Bash(rm:*)",
      "Bash(npx create-expo-app:*)",
      "Bash(npm init:*)",
      "Bash(npm install:*)",
      "Bash(npx expo install:*)",
      "Bash(npm start)",
      "Bash(npx expo start:*)",
      "Read(//c/Users/User/**)",
      "WebSearch",
      "Bash(npx expo:*)",
      "WebFetch(domain:airtable.com)",
      "WebFetch(domain:www.bestusedgymequipment.com)",
      "Bash(node:*)",
      "Bash(taskkill:*)",
      "Read(//c/Users/lucar/AppData/Local/**)",
      "Bash(echo $ANDROID_HOME)",
      "Bash(java:*)",
      "Read(//c/Program Files/Android/Android Studio/**)",
      "Read(//c/Users/lucar/**)",
      "Bash(git checkout:*)",
      "Bash(npm run web:*)",
<<<<<<< HEAD
=======
      "Bash(git fetch:*)",
      "Bash(git stash:*)",
>>>>>>> 76302e6a
      "Bash(git pull:*)"
    ],
    "deny": [],
    "ask": []
  }
}<|MERGE_RESOLUTION|>--- conflicted
+++ resolved
@@ -29,11 +29,8 @@
       "Read(//c/Users/lucar/**)",
       "Bash(git checkout:*)",
       "Bash(npm run web:*)",
-<<<<<<< HEAD
-=======
       "Bash(git fetch:*)",
       "Bash(git stash:*)",
->>>>>>> 76302e6a
       "Bash(git pull:*)"
     ],
     "deny": [],
